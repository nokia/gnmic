--- conflicted
+++ resolved
@@ -16,13 +16,8 @@
 	"math"
 	"path/filepath"
 	"regexp"
-<<<<<<< HEAD
+  "slices"
 	"sort"
-	"slices"
-	"sort"
-=======
-	"slices"
->>>>>>> 872b5985
 	"strconv"
 	"strings"
 	"time"
