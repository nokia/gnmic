--- conflicted
+++ resolved
@@ -11,10 +11,10 @@
 
 // SubscriptionConfig //
 type SubscriptionConfig struct {
-<<<<<<< HEAD
 	Name              string         `mapstructure:"name,omitempty"`
 	Models            []string       `mapstructure:"models,omitempty"`
 	Prefix            string         `mapstructure:"prefix,omitempty"`
+	Target            string         `mapstructure:"target,omitempty"`
 	Paths             []string       `mapstructure:"paths,omitempty"`
 	Mode              string         `mapstructure:"mode,omitempty"`
 	StreamMode        string         `mapstructure:"stream-mode,omitempty"`
@@ -24,21 +24,6 @@
 	HeartbeatInterval *time.Duration `mapstructure:"heartbeat-interval,omitempty"`
 	SuppressRedundant bool           `mapstructure:"suppress-redundant,omitempty"`
 	UpdatesOnly       bool           `mapstructure:"updates-only,omitempty"`
-=======
-	Name              string        `mapstructure:"name,omitempty"`
-	Models            []string      `mapstructure:"models,omitempty"`
-	Prefix            string        `mapstructure:"prefix,omitempty"`
-	Target            string        `mapstructure:"target,omitempty"`
-	Paths             []string      `mapstructure:"paths,omitempty"`
-	Mode              string        `mapstructure:"mode,omitempty"`
-	StreamMode        string        `mapstructure:"stream-mode,omitempty"`
-	Encoding          string        `mapstructure:"encoding,omitempty"`
-	Qos               uint32        `mapstructure:"qos,omitempty"`
-	SampleInterval    time.Duration `mapstructure:"sample-interval,omitempty"`
-	HeartbeatInterval time.Duration `mapstructure:"heartbeat-interval,omitempty"`
-	SuppressRedundant bool          `mapstructure:"suppress-redundant,omitempty"`
-	UpdatesOnly       bool          `mapstructure:"updates-only,omitempty"`
->>>>>>> 0555f636
 }
 
 // String //
